--- conflicted
+++ resolved
@@ -9,11 +9,8 @@
 	"strings"
 	"time"
 
-<<<<<<< HEAD
+	"github.com/charmbracelet/catwalk/pkg/catwalk"
 	"github.com/charmbracelet/crush/internal/csync"
-=======
-	"github.com/charmbracelet/catwalk/pkg/catwalk"
->>>>>>> 6ffdc05b
 	"github.com/charmbracelet/crush/internal/env"
 	"github.com/tidwall/sjson"
 	"golang.org/x/exp/slog"
@@ -283,13 +280,8 @@
 	return len(c.EnabledProviders()) > 0
 }
 
-<<<<<<< HEAD
-func (c *Config) GetModel(provider, model string) *provider.Model {
+func (c *Config) GetModel(provider, model string) *catwalk.Model {
 	if providerConfig, ok := c.Providers.Get(provider); ok {
-=======
-func (c *Config) GetModel(provider, model string) *catwalk.Model {
-	if providerConfig, ok := c.Providers[provider]; ok {
->>>>>>> 6ffdc05b
 		for _, m := range providerConfig.Models {
 			if m.ID == model {
 				return &m
